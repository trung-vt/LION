--- conflicted
+++ resolved
@@ -96,7 +96,6 @@
       ]
     },
     {
-<<<<<<< HEAD
       "login": "hyt35",
       "name": "Hong Ye Tan",
       "avatar_url": "https://avatars.githubusercontent.com/u/56555137?v=4",
@@ -104,7 +103,9 @@
       "contributions": [
         "code",
         "design"
-=======
+       ]
+    },
+    {
       "login": "cshoebridge",
       "name": "Charlie Shoebridge",
       "avatar_url": "https://avatars.githubusercontent.com/u/74095041?v=4",
@@ -113,7 +114,6 @@
         "code",
         "design",
         "ideas"
->>>>>>> 534b32f3
       ]
     }
   ],
