#%% This example shows how to train FBPConvNet for full angle, noisy measurements.

#%% Imports
import matplotlib.pyplot as plt
import numpy as np
import torch
from torch.utils.data import DataLoader
from tqdm import tqdm
import pathlib
import LION.CTtools.ct_geometry as ctgeo
import LION.CTtools.ct_utils as ct
from LION.data_loaders.LIDC_IDRI import LIDC_IDRI
from LION.models.LPD import LPD
from LION.utils.parameter import Parameter
from ts_algorithms import fdk


import LION.experiments.ct_experiments as ct_experiments


#%%
# % Chose device:
device = torch.device("cuda:0")
torch.cuda.set_device(device)
# Define your data paths
savefolder = pathlib.Path("/home/cr661/rds/hpc-work/store/LION/trained_models/low_dose/")
datafolder = pathlib.Path(
    "/home/cr661/rds/hpc-work/store/LION/data/LIDC-IDRI/"
)
final_result_fname = savefolder.joinpath("LPD_final_iterBS2fixed.pt")
checkpoint_fname = savefolder.joinpath("LPD_checkBS2fixed_*.pt")
validation_fname = savefolder.joinpath("LPD_min_valBS2fixed.pt")
#
#%% Define experiment
experiment = ct_experiments.LowDoseCTRecon(datafolder=datafolder)
#experiment_params=ct_experiments.LowDoseCTRecon.default_parameters()
#experiment_params.data_loader_params.max_num_slices_per_patient = 1 # default is 5
#experiment = ct_experiments.LowDoseCTRecon(experiment_params=experiment_params, datafolder=datafolder)

#%% Dataset
lidc_dataset = experiment.get_training_dataset()
lidc_dataset_val = experiment.get_validation_dataset()

#%% Define DataLoader
# Use the same amount of training
batch_size = 2
lidc_dataloader = DataLoader(lidc_dataset, batch_size, shuffle=True)
lidc_validation = DataLoader(lidc_dataset_val, batch_size, shuffle=True)

#%% Model
# Default model is already from the paper.
default_parameters = LPD.default_parameters()
# This makes the LPD calculate the step size for the backprojection, which in my experience results in much much better pefromace
# as its all in the correct scale.
default_parameters.learned_step = True
default_parameters.step_positive = True
default_parameters.n_iters = 5
model = LPD(experiment.geo, default_parameters).to(device)


#%% Optimizer
train_param = Parameter()

# loss fn
loss_fcn = torch.nn.MSELoss()
train_param.optimiser = "adam"

# optimizer
train_param.epochs = 100
train_param.learning_rate = 1e-3
train_param.betas = (0.9, 0.99)
train_param.loss = "MSELoss"
optimiser = torch.optim.Adam(
    model.parameters(), lr=train_param.learning_rate, betas=train_param.betas
)

# learning parameter update
steps = len(lidc_dataloader)

model.train()
min_valid_loss = np.inf
total_loss = np.zeros(train_param.epochs)
start_epoch = 0

# %% Check if there is a checkpoint saved, and if so, start from there.

# If there is a file with the final results, don't run again
if model.final_file_exists(savefolder.joinpath(final_result_fname)):
    print("final model exists! You already reahced final iter")
    exit()

model, optimiser, start_epoch, total_loss, _ = LPD.load_checkpoint_if_exists(
    checkpoint_fname, model, optimiser, total_loss
)
print(f"Starting iteration at epoch {start_epoch}")

#%% train
for epoch in range(start_epoch, train_param.epochs):
    train_loss = 0.0
<<<<<<< HEAD
=======
    #scheduler = torch.optim.lr_scheduler.CosineAnnealingLR(optimiser, steps)
>>>>>>> 42c635df
    for index, (sinogram, target_reconstruction) in tqdm(enumerate(lidc_dataloader)):

        optimiser.zero_grad()
        reconstruction = model(sinogram)
        loss = loss_fcn(reconstruction, target_reconstruction)

        loss.backward()

        train_loss += loss.item()

        optimiser.step()
        #scheduler.step()
    total_loss[epoch] = train_loss
    # Validation
    valid_loss = 0.0
    model.eval()
    for index, (sinogram, target_reconstruction) in tqdm(enumerate(lidc_validation)):

        reconstruction = model(sinogram)
        loss = loss_fcn(target_reconstruction, reconstruction)
        valid_loss += loss.item()

    print(
        f"Epoch {epoch+1} \t\t Training Loss: {train_loss / len(lidc_dataloader)} \t\t Validation Loss: {valid_loss / len(lidc_validation)}"
    )

    if min_valid_loss > valid_loss:
        print(
            f"Validation Loss Decreased({min_valid_loss:.6f}--->{valid_loss:.6f}) \t Saving The Model"
        )
        min_valid_loss = valid_loss
        # Saving State Dict
        model.save(
            validation_fname,
            epoch=epoch + 1,
            training=train_param,
            loss=min_valid_loss,
            dataset=experiment.param,
        )

    # Checkpoint every 10 iters anyway
    if epoch % 10 == 0:
        model.save_checkpoint(
            pathlib.Path(str(checkpoint_fname).replace("*", f"{epoch+1:04d}")),
            epoch + 1,
            total_loss,
            optimiser,
            train_param,
            dataset=experiment.param,
        )


plt.figure()
plt.plot(total_loss[1:])
plt.savefig("loss.png")

model.save(
    final_result_fname,
    epoch=train_param.epochs,
    training=train_param,
    dataset=experiment.param,
)

# %%<|MERGE_RESOLUTION|>--- conflicted
+++ resolved
@@ -97,10 +97,6 @@
 #%% train
 for epoch in range(start_epoch, train_param.epochs):
     train_loss = 0.0
-<<<<<<< HEAD
-=======
-    #scheduler = torch.optim.lr_scheduler.CosineAnnealingLR(optimiser, steps)
->>>>>>> 42c635df
     for index, (sinogram, target_reconstruction) in tqdm(enumerate(lidc_dataloader)):
 
         optimiser.zero_grad()
