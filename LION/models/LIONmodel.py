# This file is part of LION library
# License : BSD-3
#
# Author  : Ander Biguri
# Modifications: -
# =============================================================================


#%% This is a base class for LION models.
#
# All classes must derive from this one.
# It definest a bunch of auxiliary functions
#

#%% Imports

# You will want to import LIONParameter, as all models must save and use Parameters.
from LION.utils.parameter import LIONParameter

# We will need utilities
import LION.utils.utils as ai_utils

# (optional) Given this is a tomography library, it is likely that you will want to load geometries of the tomogprahic problem you are solving, e.g. a ct_geometry
import LION.CTtools.ct_geometry as ct
import LION.CTtools.ct_utils as ct_utils

# (optinal) If your model uses the operator (e.g. the CT operator), you may want to load it here. E.g. for tomosipo:
import tomosipo as ts
from tomosipo.torch_support import to_autograd

# some numerical standard imports, e.g.
import numpy as np
import torch
import torch.nn as nn
import torch.nn.functional as F

# imports related to class
from abc import ABC, abstractmethod, ABCMeta

# Some other imports
import warnings
from pathlib import Path
import subprocess


class LIONmodel(nn.Module, ABC):
    """
    Base class for all models in the toolbox,
    """

    # Initialization of the models should have only "LIONParameter()" classes. These should be "topic-wise", with at minimum 1 parameter object being passed.
    # e.g. a Unet will have only 1 parameter (model_parameters), but the Learned Primal Dual will have 2, one for the model parameters and another one
    # for the geometry parameters of the inverse problem.
    def __init__(
        self,
        model_parameters: LIONParameter,  # model parameters
        geometry_parameters: ct.Geometry = None,  # (optional) if your model uses an operator, you may need its parameters. e.g. ct geometry parameters for tomosipo operators
    ):
        super().__init__()  # Initialize parent classes.
        __metaclass__ = ABCMeta  # make class abstract.

        if model_parameters is None:
            model_parameters = self.default_parameters()
        # Pass all relevant parameters to internal storage.
        self.geo = geometry_parameters
        self.model_parameters = model_parameters

    # This should return the parameters from the paper the model is from
    @staticmethod
    @abstractmethod  # crash if not defined in derived class
    def default_parameters(mode="ct") -> LIONParameter:
        pass

    # makes operator and make it pytorch compatible.
    def _make_operator(self):
        # if self.model_parameters.mode.lower() != "ct":
        #     raise NotImplementedError("Only CT operators supported")
        if hasattr(self, "geo") and self.geo is not None:
            self.op = ct_utils.make_operator(self.geo)
            self.A = to_autograd(self.op, num_extra_dims=1)
            self.AT = to_autograd(self.op.T, num_extra_dims=1)
        else:
            raise AttributeError("Can't make operator without geo parameters.")

    # All classes should have this method, just change the amount of Parameters it returns of you have more/less
    def get_parameters(self):
        if self.geo is not None:
            return self.model_parameters, self.geo
        else:
            return self.model_parameters

    # All classes should have this method. This is the example for Learned Primal Dual.
    # You can obtain this exact text from Google Scholar's page of the paper.
    @staticmethod
    def cite(cite_format="MLA"):
        print("cite not implemented for selected method")
        pass

    #     if cite_format == "MLA":
    #         print("Adler, Jonas, and Ozan Öktem.")
    #         print('"Learned primal-dual reconstruction."')
    #         print("\x1B[3mIEEE transactions on medical imaging \x1B[0m")
    #         print("37.6 (2018): 1322-1332.")
    #     elif cite_format == "bib":
    #         string = """
    #         @article{adler2018learned,
    #         title={Learned primal-dual reconstruction},
    #         author={Adler, Jonas and {\"O}ktem, Ozan},
    #         journal={IEEE transactions on medical imaging},
    #         volume={37},
    #         number={6},
    #         pages={1322--1332},
    #         year={2018},
    #         publisher={IEEE}
    #         }"""
    #         print(string)
    #     else:
    #         raise AttributeError(
    #             'cite_format not understood, only "MLA" and "bib" supported'
    #         )

    # This shoudl save all relevant information to completely reproduce models
    def save(self, fname, **kwargs):
        """
        Saves model given a filename.
        While its not enforced, the following Parameters are expected from kwargs:
        - 'dataset' : LIONParameter describing the dataset creation and handling.
        - 'training': LIONParameter describing the training algorithm and procedures
        - 'geometry': If the model itself has no scan geometry parameter, but the dataset was created with some geometry

        If you want to save the model for training later (i.e. checkpoiting), use save_checkpoint()
        """
        # Make it a Path if needed
        if isinstance(fname, str):
            fname = Path(fname)

        # Create dict of saved data:
        ##########################
        dic = {"model_state_dict": self.state_dict()}

        # Parse kwargs
        ################
        dataset_params = np.empty(0)
        if "dataset" in kwargs:
            dataset_params = kwargs.pop("dataset")
            dic["dataset_params"] = dataset_params

        else:
            warnings.warn(
                "\nExpected 'dataset' parameter! Only ignore if you really don't have it.\n"
            )
        training = np.empty(0)
        if "training" in kwargs:
            training = kwargs.pop("training")
            dic["training_params"] = training

        else:
            warnings.warn(
                "\nExpected 'training' parameter! Only ignore if there has been no training.\n"
            )

        if "loss" in kwargs:
            dic["loss"] = kwargs.pop("loss")
        epoch = np.empty(0)
        if "epoch" in kwargs:
            dic["epoch"] = kwargs.pop("epoch")
        optimizer = np.empty(0)
        if "optimizer" in kwargs:
            dic["optimizer_state_dict"] = kwargs.pop("optimizer")

        # (optional)
        geo = []
        if "geometry" in kwargs:
            geo = kwargs.pop("geometry")
            dic["geo"] = geo
        elif hasattr(self, "geo") and self.geo:
            geo = self.geo
            dic["geo"] = geo
        else:
            warnings.warn(
                "Expected 'geometry' parameter! Only ignore if tomographic reconstruction was not part of the model."
            )

        if kwargs:  # if not empty yet
            raise ValueError(
                "The following parameters are not understood: "
                + str(list(kwargs.keys()))
            )
        # Prepare parameters to be saved
        ##########################
        # These are for human readability, but we redundantly save it in the data too
        # Make a super LIONParameter()
        options = LIONParameter()
        # We should always save models with the git hash they were created. Models may change, and if loading at some point breaks
        # we need to at least know exactly when the model was saved, to at least be able to reproduce.
        options.commit_hash = ai_utils.get_git_revision_hash()
        options.model_name = self.__class__.__name__
        options.model_parameters = self.model_parameters
        if geo:
            options.geometry_parameters = geo
        if dataset_params:
            options.dataset_params = dataset_params
        if training:
            options.training = training

        # Do the save:

        options.save(fname.with_suffix(".json"))
        torch.save(dic, fname.with_suffix(".pt"))

    # Mandatory function, saves model for training
    def save_checkpoint(self, fname, epoch, loss, optimizer, training_param, **kwargs):
        """
        This is like save, but saves a checkpoint of the model.
        Its essentailly a wrapper of save() with mandatory values
        """

        assert isinstance(optimizer, torch.optim.Optimizer)
        self.save(
            fname,
            epoch=epoch,
            loss=loss,
            optimizer=optimizer.state_dict(),
            training=training_param,
            **kwargs,
        )

    @staticmethod
    def _load_data(fname, supress_warnings=False):
        # Make it a Path if needed
        if isinstance(fname, str):
            fname = Path(fname)
        # Check compatible suffixes:
        if fname.with_suffix(".pt").is_file():
            fname = fname.with_suffix(".pt")
        elif fname.with_suffix(".pth").is_file():
            fname = fname.with_suffix(".pth")
        # Load the actual pythorch saved data
        data = torch.load(
            fname,
            map_location=torch.device(torch.cuda.current_device()),
        )
        if len(data) > 1 and not supress_warnings:
            # this should be only 1 thing, but you may be loading a checkpoint or may have saved more data.  Its OK, but we warn.
            warnings.warn(
                "\nSaved file contains more than 1 object, but only model_state_dict is being loaded.\n Call load_checkpoint() to load checkpointed model.\n"
            )
        return data

    @classmethod
    def _load_parameter_file(cls, fname, supress_warnings=False):
        # Load the actual parameters
        ##############################
        options = LIONParameter()
        options.load(fname.with_suffix(".json"))
        if hasattr(options, "geometry_parameters"):
<<<<<<< HEAD
            options.geometry_parameters = ct.Geometry._init_from_parameter(
=======
            options.geometry_parameters = ct.Geometry.init_from_parameter(
>>>>>>> e8d0e096
                options.geometry_parameters
            )
        # Error check
        ################################
        # Check if model has been changed since save.
        # if not hasattr(options, "commit_hash") and not supress_warnings:
        #     warnings.warn(
        #         "\nNo commit hash found. This model was not saved with the standard AItomotools function and it will likely fail to load.\n"
        #     )
        # else:
        #     curr_commit_hash = ai_utils.get_git_revision_hash()
        #     curr_class_path = cls.current_file()
        #     curr_aitomomodel_path = Path(__file__)
        #     if (
        #         ai_utils.check_if_file_changed_git(
        #             curr_class_path, options.commit_hash, curr_commit_hash
        #         )
        #         or ai_utils.check_if_file_changed_git(
        #             curr_aitomomodel_path, options.commit_hash, curr_commit_hash
        #         )
        #         and not supress_warnings
        #     ):
        #         warnings.warn(
        #             f"\nThe code for the model has changed since it was saved, loading it may fail. This model was saved in {options.commit_hash}\n"
        #         )
        return options

    @classmethod
    def load(cls, fname, supress_warnings=False):
        """
        Function that loads a model from memory.
        """
        # Make it a Path if needed
        if isinstance(fname, str):
            fname = Path(fname)

        options = LIONmodel._load_parameter_file(fname)
        # Check if model name matches the one that is loading it
        if options.model_name != cls.__name__:
            warnings.warn(
                f"\nSaved model is from a class with a different name than current, likely load will fail. \nCurrent class name: {cls.__name__}, Saved model class name: {options.model_name}\n"
            )

        # load data
        data = LIONmodel._load_data(fname)
        # Some models need geometry, some others not.
        # This initializes the model itself (cls)
        if hasattr(options, "geometry_parameters"):
            model = cls(
                model_parameters=options.model_parameters,
                geometry_parameters=options.geometry_parameters,
            )
        else:
            model = cls(model_parameters=options.model_parameters)

        # Load the data into the model we created.
        model.to(torch.cuda.current_device())
        model.load_state_dict(data.pop("model_state_dict"))

        return model, options, data

    @classmethod
    def load_checkpoint(cls, fname):
        # Make it a Path if needed
        if isinstance(fname, str):
            fname = Path(fname)

        options = cls._load_parameter_file(fname)
        # Check if model name matches the one that is loading it
        if options.model_name != cls.__name__:
            warnings.warn(
                f"\nSaved model is from a class with a different name than current, likely load will fail. \nCurrent class name: {cls.__name__}, Saved model class name: {options.model_name}\n"
            )
        # load data
        data = LIONmodel._load_data(fname, supress_warnings=True)
        # Some models need geometry, some others not.
        # This initializes the model itself (cls)
        if hasattr(options, "geometry_parameters"):
            model = cls(
                model_parameters=options.model_parameters,
                geometry_parameters=options.geometry_parameters,
            )
        else:
            model = cls(model_parameters=options.model_parameters)
        # Load the data into the model we created.
        model.to(torch.cuda.current_device())
        model.load_state_dict(data.pop("model_state_dict"))

        return model, options.unpack(), data

    @classmethod
    def _current_file(cls):
        import sys

        module = sys.modules[cls.__module__]
        fname = Path(module.__file__)
        # This will be in the install path, so lets get a relative path. Assuming user here will be working on AItomotools folder, which they may not be.
        parts = fname.resolve().parts[fname.resolve().parts.index("models") - 1 :]
        return Path(*parts)

    @staticmethod
    def final_file_exists(fname, stop_code=False):
        if isinstance(fname, str):
            fname = Path(fname)
        exists = fname.is_file()
        if stop_code and exists:
            print("Final version found, no need to loop further, exiting")
            exit()
        return exists

    @classmethod
    def load_checkpoint_if_exists(
        cls, fname, model, optimiser, total_loss, verbose=True
    ):
        if isinstance(fname, str):
            fname = Path(fname)
        checkpoints = sorted(list(fname.parent.glob(fname.name)))
        if checkpoints:
            model, options, data = cls.load_checkpoint(
                fname.parent.joinpath(checkpoints[-1])
            )
            optimiser.load_state_dict(data["optimizer_state_dict"])
            start_epoch = data["epoch"]
            total_loss = data["loss"]
            model.train()
        else:
            return model, optimiser, 0, total_loss, None
        return model, optimiser, start_epoch, total_loss, data<|MERGE_RESOLUTION|>--- conflicted
+++ resolved
@@ -254,11 +254,7 @@
         options = LIONParameter()
         options.load(fname.with_suffix(".json"))
         if hasattr(options, "geometry_parameters"):
-<<<<<<< HEAD
-            options.geometry_parameters = ct.Geometry._init_from_parameter(
-=======
             options.geometry_parameters = ct.Geometry.init_from_parameter(
->>>>>>> e8d0e096
                 options.geometry_parameters
             )
         # Error check
