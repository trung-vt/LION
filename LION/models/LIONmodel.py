# This file is part of LION library
# License : BSD-3
#
# Author  : Ander Biguri
# Modifications: -
# =============================================================================


#%% This is a base class for LION models.
#
# All classes must derive from this one.
# It definest a bunch of auxiliary functions
#

#%% Imports

# You will want to import LIONParameter, as all models must save and use Parameters.
from enum import Enum
from typing import Optional
from LION.utils.parameter import LIONParameter

# We will need utilities
import LION.utils.utils as ai_utils

# (optional) Given this is a tomography library, it is likely that you will want to load geometries of the tomogprahic problem you are solving, e.g. a ct_geometry
import LION.CTtools.ct_geometry as ct
import LION.CTtools.ct_utils as ct_utils

# (optinal) If your model uses the operator (e.g. the CT operator), you may want to load it here. E.g. for tomosipo:
import tomosipo as ts
from tomosipo.torch_support import to_autograd

# some numerical standard imports, e.g.
import numpy as np
import torch
import torch.nn as nn
import torch.nn.functional as F

# imports related to class
from abc import ABC, abstractmethod, ABCMeta

# Some other imports
import warnings
from pathlib import Path


class ModelInputType(int, Enum):
    SINOGRAM = 0
<<<<<<< HEAD
    NOISY_RECON = 1
=======
    IMAGE = 1
>>>>>>> 6ac1e6c3


# it is the job of the subclass constructor to specify input_type
class ModelParams(LIONParameter):
    def __init__(self, model_input_type, **kwargs):
        super().__init__(**kwargs)
        self.model_input_type = model_input_type


class LIONmodel(nn.Module, ABC):
    """
    Base class for all models in the toolbox,
    """

    # Initialization of the models should have only "LIONParameter()" classes. These should be "topic-wise", with at minimum 1 parameter object being passed.
    # e.g. a Unet will have only 1 parameter (model_parameters), but the Learned Primal Dual will have 2, one for the model parameters and another one
    # for the geometry parameters of the inverse problem.
    def __init__(
        self,
        model_parameters: Optional[ModelParams],  # model parameters
        geometry_parameters: Optional[
            ct.Geometry
        ] = None,  # (optional) if your model uses an operator, you may need its parameters. e.g. ct geometry parameters for tomosipo operators
    ):
        super().__init__()  # Initialize parent classes.
        __metaclass__ = ABCMeta  # make class abstract.

        if model_parameters is None:
            model_parameters = self.default_parameters()
        # Pass all relevant parameters to internal storage.
        self.geo = geometry_parameters
        self.model_parameters = model_parameters

    # This should return the parameters from the paper the model is from
    @staticmethod
    @abstractmethod  # crash if not defined in derived class
    def default_parameters(mode="ct") -> ModelParams:
        pass

    # makes operator and make it pytorch compatible.
    def _make_operator(self):
        # if self.model_parameters.mode.lower() != "ct":
        #     raise NotImplementedError("Only CT operators supported")
        if hasattr(self, "geo") and self.geo is not None:
            self.op = ct_utils.make_operator(self.geo)
            self.A = to_autograd(self.op, num_extra_dims=1)
            self.AT = to_autograd(self.op.T, num_extra_dims=1)
        else:
            raise AttributeError("Can't make operator without geo parameters.")

    # All classes should have this method, just change the amount of Parameters it returns of you have more/less
    def get_parameters(self):
        if self.geo is not None:
            return self.model_parameters, self.geo
        else:
            return self.model_parameters

    def get_input_type(self) -> ModelInputType:
        return self.model_parameters.model_input_type

    # All classes should have this method. This is the example for Learned Primal Dual.
    # You can obtain this exact text from Google Scholar's page of the paper.
    @staticmethod
    def cite(cite_format="MLA"):
        print("cite not implemented for selected method")
        pass

    #     if cite_format == "MLA":
    #         print("Adler, Jonas, and Ozan Öktem.")
    #         print('"Learned primal-dual reconstruction."')
    #         print("\x1B[3mIEEE transactions on medical imaging \x1B[0m")
    #         print("37.6 (2018): 1322-1332.")
    #     elif cite_format == "bib":
    #         string = """
    #         @article{adler2018learned,
    #         title={Learned primal-dual reconstruction},
    #         author={Adler, Jonas and {\"O}ktem, Ozan},
    #         journal={IEEE transactions on medical imaging},
    #         volume={37},
    #         number={6},
    #         pages={1322--1332},
    #         year={2018},
    #         publisher={IEEE}
    #         }"""
    #         print(string)
    #     else:
    #         raise AttributeError(
    #             'cite_format not understood, only "MLA" and "bib" supported'
    #         )

    # This shoudl save all relevant information to completely reproduce models
    def save(self, fname, **kwargs):
        """
        Saves model given a filename.
        While its not enforced, the following Parameters are expected from kwargs:
        - 'dataset' : LIONParameter describing the dataset creation and handling.
        - 'training': LIONParameter describing the training algorithm and procedures
        - 'geometry': If the model itself has no scan geometry parameter, but the dataset was created with some geometry

        If you want to save the model for training later (i.e. checkpoiting), use save_checkpoint()
        """
        # Make it a Path if needed
        if isinstance(fname, str):
            fname = Path(fname)

        # Create dict of saved data:
        ##########################
        dic = {"model_state_dict": self.state_dict()}

        # Parse kwargs
        ################
        dataset_params = np.empty(0)
        if "dataset" in kwargs:
            dataset_params = kwargs.pop("dataset")
            dic["dataset_params"] = dataset_params

        else:
            warnings.warn(
                "\nExpected 'dataset' parameter! Only ignore if you really don't have it.\n"
            )
        training = np.empty(0)
        if "training" in kwargs:
            training = kwargs.pop("training")
            dic["training_params"] = training

        else:
            warnings.warn(
                "\nExpected 'training' parameter! Only ignore if there has been no training.\n"
            )

        if "loss" in kwargs:
            dic["loss"] = kwargs.pop("loss")
        epoch = np.empty(0)
        if "epoch" in kwargs:
            dic["epoch"] = kwargs.pop("epoch")
        optimizer = np.empty(0)
        if "optimizer" in kwargs:
            dic["optimizer_state_dict"] = kwargs.pop("optimizer")

        # (optional)
        geo = []
        if "geometry" in kwargs:
            geo = kwargs.pop("geometry")
            dic["geo"] = geo
        elif hasattr(self, "geo") and self.geo is not None:
            geo = self.geo
            dic["geo"] = geo
        else:
            warnings.warn(
                "Expected 'geometry' parameter! Only ignore if tomographic reconstruction was not part of the model."
            )

        if kwargs:  # if not empty yet
            raise ValueError(
                "The following parameters are not understood: "
                + str(list(kwargs.keys()))
            )
        # Prepare parameters to be saved
        ##########################
        # These are for human readability, but we redundantly save it in the data too
        # Make a super LIONParameter()
        options = LIONParameter()
        # We should always save models with the git hash they were created. Models may change, and if loading at some point breaks
        # we need to at least know exactly when the model was saved, to at least be able to reproduce.
        try:
            options.commit_hash = ai_utils.get_git_revision_hash()
        except:
            warnings.warn("\nCould not get git hash.\n")
        options.model_name = self.__class__.__name__
        options.model_parameters = self.model_parameters
        if geo:
            options.geometry_parameters = geo
        if dataset_params:
            options.dataset_params = dataset_params
        if training:
            options.training = training

        # Do the save:

        options.save(fname.with_suffix(".json"))
        torch.save(dic, fname.with_suffix(".pt"))

    # Mandatory function, saves model for training
    def save_checkpoint(self, fname, epoch, loss, optimizer, training_param, **kwargs):
        """
        This is like save, but saves a checkpoint of the model.
        Its essentailly a wrapper of save() with mandatory values
        """

        assert isinstance(optimizer, torch.optim.Optimizer)
        self.save(
            fname,
            epoch=epoch,
            loss=loss,
            optimizer=optimizer.state_dict(),
            training=training_param,
            **kwargs,
        )

    @staticmethod
    def _load_data(fname, supress_warnings=False):
        # Make it a Path if needed
        if isinstance(fname, str):
            fname = Path(fname)
        # Check compatible suffixes:
        if fname.with_suffix(".pt").is_file():
            fname = fname.with_suffix(".pt")
        elif fname.with_suffix(".pth").is_file():
            fname = fname.with_suffix(".pth")
        # Load the actual pythorch saved data
        data = torch.load(
            fname,
            map_location=torch.device(torch.cuda.current_device()),
        )
        if len(data) > 1 and not supress_warnings:
            # this should be only 1 thing, but you may be loading a checkpoint or may have saved more data.  Its OK, but we warn.
            warnings.warn(
                "\nSaved file contains more than 1 object, but only model_state_dict is being loaded.\n Call load_checkpoint() to load checkpointed model.\n"
            )
        return data

    @classmethod
    def _load_parameter_file(cls, fname, supress_warnings=False):
        # Load the actual parameters
        ##############################
        options = LIONParameter()
        options.load(fname.with_suffix(".json"))
        if hasattr(options, "geometry_parameters"):
            options.geometry_parameters = ct.Geometry.init_from_parameter(
                options.geometry_parameters
            )
        # Error check
        ################################
        # Check if model has been changed since save.
        # if not hasattr(options, "commit_hash") and not supress_warnings:
        #     warnings.warn(
        #         "\nNo commit hash found. This model was not saved with the standard AItomotools function and it will likely fail to load.\n"
        #     )
        # else:
        #     curr_commit_hash = ai_utils.get_git_revision_hash()
        #     curr_class_path = cls.current_file()
        #     curr_aitomomodel_path = Path(__file__)
        #     if (
        #         ai_utils.check_if_file_changed_git(
        #             curr_class_path, options.commit_hash, curr_commit_hash
        #         )
        #         or ai_utils.check_if_file_changed_git(
        #             curr_aitomomodel_path, options.commit_hash, curr_commit_hash
        #         )
        #         and not supress_warnings
        #     ):
        #         warnings.warn(
        #             f"\nThe code for the model has changed since it was saved, loading it may fail. This model was saved in {options.commit_hash}\n"
        #         )
        return options

    @classmethod
    def load(cls, fname, supress_warnings=False):
        """
        Function that loads a model from memory.
        """
        # Make it a Path if needed
        if isinstance(fname, str):
            fname = Path(fname)

        options = LIONmodel._load_parameter_file(fname)
        # Check if model name matches the one that is loading it
        if options.model_name != cls.__name__:
            warnings.warn(
                f"\nSaved model is from a class with a different name than current, likely load will fail. \nCurrent class name: {cls.__name__}, Saved model class name: {options.model_name}\n"
            )

        # load data
        data = LIONmodel._load_data(fname)
        # Some models need geometry, some others not.
        # This initializes the model itself (cls)
        if hasattr(options, "geometry_parameters"):
            model = cls(
                model_parameters=options.model_parameters,
                geometry_parameters=options.geometry_parameters,
            )
        else:
            model = cls(model_parameters=options.model_parameters)

        # Load the data into the model we created.
        model.to(torch.cuda.current_device())
        model.load_state_dict(data.pop("model_state_dict"))

        return model, options, data

    @classmethod
    def load_checkpoint(cls, fname):
        # Make it a Path if needed
        if isinstance(fname, str):
            fname = Path(fname)

        options = cls._load_parameter_file(fname)
        # Check if model name matches the one that is loading it
        if options.model_name != cls.__name__:
            warnings.warn(
                f"\nSaved model is from a class with a different name than current, likely load will fail. \nCurrent class name: {cls.__name__}, Saved model class name: {options.model_name}\n"
            )
        # load data
        data = LIONmodel._load_data(fname, supress_warnings=True)
        # Some models need geometry, some others not.
        # This initializes the model itself (cls)
        if hasattr(options, "geometry_parameters"):
            model = cls(
                model_parameters=options.model_parameters,
                geometry_parameters=options.geometry_parameters,
            )
        else:
            model = cls(model_parameters=options.model_parameters)
        # Load the data into the model we created.
        model.to(torch.cuda.current_device())
        model.load_state_dict(data.pop("model_state_dict"))

        return model, options.unpack(), data

    @classmethod
    def _current_file(cls):
        import sys

        module = sys.modules[cls.__module__]
        fname = Path(module.__file__)
        # This will be in the install path, so lets get a relative path. Assuming user here will be working on AItomotools folder, which they may not be.
        parts = fname.resolve().parts[fname.resolve().parts.index("models") - 1 :]
        return Path(*parts)

    @staticmethod
    def final_file_exists(fname, stop_code=False):
        if isinstance(fname, str):
            fname = Path(fname)
        exists = fname.is_file()
        if stop_code and exists:
            print("Final version found, no need to loop further, exiting")
            exit()
        return exists

    @classmethod
    def load_checkpoint_if_exists(
        cls, fname, model, optimiser, total_loss, verbose=True
    ):
        if isinstance(fname, str):
            fname = Path(fname)
        checkpoints = sorted(list(fname.parent.glob(fname.name)))
        if checkpoints:
            model, options, data = cls.load_checkpoint(
                fname.parent.joinpath(checkpoints[-1])
            )
            optimiser.load_state_dict(data["optimizer_state_dict"])
            start_epoch = data["epoch"]
            total_loss = data["loss"]
            model.train()
        else:
            print(f"checkpoint {fname} not found, failed to load.")
            return model, optimiser, 0, total_loss, None
        return model, optimiser, start_epoch, total_loss, data

    @staticmethod
    def _read_min_validation(filename):
        """
        Given a filename for saved models, reads the validaton loss and returns it.
        This is useful when both checkpointing and validation are done in the same training, and the training partially stops.
        One can load the checkpoint, but the minimum validation loss is not saved in the checkpoint, so this function reads it from the filename,
        which should be the minimum validation model.
        """
        if isinstance(filename, str):
            filename = Path(filename)
        data = LIONmodel._load_data(filename, supress_warnings=True)
        loss = data["loss"]
        if type(loss) is np.ndarray:
            if len(loss) > 1:
                warnings.warn(
                    "More than one loss found in file, which suggests that it was not a minimum validation file. Returning last loss."
                )
                loss = loss[-1]
            else:
                loss = loss[0]
        return loss<|MERGE_RESOLUTION|>--- conflicted
+++ resolved
@@ -46,11 +46,8 @@
 
 class ModelInputType(int, Enum):
     SINOGRAM = 0
-<<<<<<< HEAD
     NOISY_RECON = 1
-=======
     IMAGE = 1
->>>>>>> 6ac1e6c3
 
 
 # it is the job of the subclass constructor to specify input_type
