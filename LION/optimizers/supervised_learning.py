# numerical imports
import torch
from torch.optim.optimizer import Optimizer
import numpy as np

# Import base class
from LION.CTtools.ct_geometry import Geometry
from LION.CTtools.ct_utils import make_operator
from LION.exceptions.exceptions import LIONSolverException
from LION.models.LIONmodel import LIONmodel, ModelInputType
from LION.optimizers.losses.LIONloss import LIONtrainingLoss
from LION.optimizers.LIONsolver import LIONsolver, SolverParams
from LION.classical_algorithms.fdk import fdk

# standard imports
from tqdm import tqdm


class SupervisedSolver(LIONsolver):
    def __init__(
        self,
        model: LIONmodel,
        optimizer: Optimizer,
        loss_fn: LIONtrainingLoss | torch.nn.Module,
        geo: Geometry,
        verbose: bool = False,
        model_regularization=None,
        device: torch.device = torch.device(f"cuda:{torch.cuda.current_device()}"),
    ):
        super().__init__(
            model,
            optimizer,
            loss_fn,
            geo,
            verbose=verbose,
            device=device,
            solver_params=SolverParams(),
        )

<<<<<<< HEAD
    def mini_batch_step(self, data, target):
=======
        self.op = make_operator(self.geo)

    def mini_batch_step(self, sino, target):
>>>>>>> 31ec0c0e
        """
        This function isresponsible for performing a single mini-batch step of the optimization.
        returns the loss of the mini-batch
        """
        # Zero gradients
        self.optimizer.zero_grad()
        # Forward pass
        if self.model.get_input_type() == ModelInputType.IMAGE:
            data = fdk(sino, self.op)
            if self.do_normalize:
                data = self.normalize(data)
        else:
            data = sino

        output = self.model(data)
        self.loss = self.loss_fn(output, target)

        # Update optimizer and model
        self.loss.backward()
        self.optimizer.step()

        return self.loss.item()

    def validate(self):
        """
        This function is responsible for performing a single validation set of the optimization.
        returns the average loss of the validation set this epoch.
        """
        """
        This function is responsible for performing a single validation set of the optimization.
        returns the average loss of the validation set this epoch.
        """
        if self.check_validation_ready() != 0:
            raise LIONSolverException(
                "Solver not ready for validation. Please call set_validation."
            )

        # these always pass if the above does, this is just to placate static type checker
        assert self.validation_loader is not None
        assert self.validation_fn is not None

        status = self.model.training
        self.model.eval()

        with torch.no_grad():
            validation_loss = np.array([])
            for data, targets in tqdm(self.validation_loader):
                print(self.model.model_parameters.model_input_type)
                if self.model.get_input_type() == ModelInputType.IMAGE:
                    data = fdk(data, self.op)
                print(data.shape)
                outputs = self.model(data)
                validation_loss = np.append(
                    validation_loss, self.validation_fn(targets, outputs)
                )

        if self.verbose:
            print(
                f"Testing loss: {validation_loss.mean()} - Testing loss std: {validation_loss.std()}"
            )

        # return to train if it was in train
        if status:
            self.model.train()

        return np.mean(validation_loss)

<<<<<<< HEAD
    def epoch_step(self, epoch):
        """
        This function is responsible for performing a single epoch of the optimization.
        """
        self.train_loss[epoch] = self.train_step()
        # actually make sure we're doing validation
        if (epoch + 1) % self.validation_freq == 0 and self.validation_loss is not None:
            self.validation_loss[epoch] = self.validate()
            if self.verbose:
                print(
                    f"Epoch {epoch+1} - Training loss: {self.train_loss[epoch]} - Validation loss: {self.validation_loss[epoch]}"
                )

            if self.validation_fname is not None and self.validation_loss[
                epoch
            ] <= np.min(self.validation_loss[np.nonzero(self.validation_loss)]):
                self.save_validation(epoch)
        elif self.verbose:
            print(f"Epoch {epoch+1} - Training loss: {self.train_loss[epoch]}")
        elif self.validation_freq is not None and self.validation_loss is not None:
            self.validation_loss[epoch] = self.validate()

    def train(self, n_epochs):
        """
        This function is responsible for performing the optimization.
        """
        assert n_epochs > 0, "Number of epochs must be a positive integer"
        # Make sure all parameters are set
        self.check_training_ready()

        if self.do_load_checkpoint:
            print("Loading checkpoint...")
            self.current_epoch = self.load_checkpoint()
            self.train_loss = np.append(self.train_loss, np.zeros((n_epochs)))
        else:
            self.train_loss = np.zeros(n_epochs)

        if self.check_validation_ready() == 0:
            self.validation_loss = np.zeros((n_epochs))

        if self.do_normalize:
            self.loss_fn.do_normalize = True
            self.loss_fn.normalize = self.normalize

        self.model.train()
        # train loop
        final_total_epochs = self.current_epoch + n_epochs
        while self.current_epoch < final_total_epochs:
            print(f"Training epoch {self.current_epoch + 1}")
            self.epoch_step(self.current_epoch)

            if (self.current_epoch + 1) % self.checkpoint_freq == 0:
                self.save_checkpoint(self.current_epoch)

            self.current_epoch += 1

=======
>>>>>>> 31ec0c0e
    @staticmethod
    def default_parameters() -> SolverParams:
        return SolverParams()<|MERGE_RESOLUTION|>--- conflicted
+++ resolved
@@ -37,13 +37,9 @@
             solver_params=SolverParams(),
         )
 
-<<<<<<< HEAD
-    def mini_batch_step(self, data, target):
-=======
         self.op = make_operator(self.geo)
 
     def mini_batch_step(self, sino, target):
->>>>>>> 31ec0c0e
         """
         This function isresponsible for performing a single mini-batch step of the optimization.
         returns the loss of the mini-batch
@@ -111,65 +107,6 @@
 
         return np.mean(validation_loss)
 
-<<<<<<< HEAD
-    def epoch_step(self, epoch):
-        """
-        This function is responsible for performing a single epoch of the optimization.
-        """
-        self.train_loss[epoch] = self.train_step()
-        # actually make sure we're doing validation
-        if (epoch + 1) % self.validation_freq == 0 and self.validation_loss is not None:
-            self.validation_loss[epoch] = self.validate()
-            if self.verbose:
-                print(
-                    f"Epoch {epoch+1} - Training loss: {self.train_loss[epoch]} - Validation loss: {self.validation_loss[epoch]}"
-                )
-
-            if self.validation_fname is not None and self.validation_loss[
-                epoch
-            ] <= np.min(self.validation_loss[np.nonzero(self.validation_loss)]):
-                self.save_validation(epoch)
-        elif self.verbose:
-            print(f"Epoch {epoch+1} - Training loss: {self.train_loss[epoch]}")
-        elif self.validation_freq is not None and self.validation_loss is not None:
-            self.validation_loss[epoch] = self.validate()
-
-    def train(self, n_epochs):
-        """
-        This function is responsible for performing the optimization.
-        """
-        assert n_epochs > 0, "Number of epochs must be a positive integer"
-        # Make sure all parameters are set
-        self.check_training_ready()
-
-        if self.do_load_checkpoint:
-            print("Loading checkpoint...")
-            self.current_epoch = self.load_checkpoint()
-            self.train_loss = np.append(self.train_loss, np.zeros((n_epochs)))
-        else:
-            self.train_loss = np.zeros(n_epochs)
-
-        if self.check_validation_ready() == 0:
-            self.validation_loss = np.zeros((n_epochs))
-
-        if self.do_normalize:
-            self.loss_fn.do_normalize = True
-            self.loss_fn.normalize = self.normalize
-
-        self.model.train()
-        # train loop
-        final_total_epochs = self.current_epoch + n_epochs
-        while self.current_epoch < final_total_epochs:
-            print(f"Training epoch {self.current_epoch + 1}")
-            self.epoch_step(self.current_epoch)
-
-            if (self.current_epoch + 1) % self.checkpoint_freq == 0:
-                self.save_checkpoint(self.current_epoch)
-
-            self.current_epoch += 1
-
-=======
->>>>>>> 31ec0c0e
     @staticmethod
     def default_parameters() -> SolverParams:
         return SolverParams()